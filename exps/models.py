from .lobert_utils import lobert_student
from .dummy_model import dummy_func
from .head_pruning import random_head_pruning_model
<<<<<<< HEAD
#from .simple_svd import simple_svd_func
#from .unstructured_prune import uns_prune
#from .structured_prune import str_prune
from .ttm.ttm_compress_bert import ttm_compress_bert_ffn
from .fwsvd_compress_bert import compute_nd_replace_dense
=======
from .simple_svd import simple_svd_func, w_svd_func, w_svd_func_inv
from .unstructured_prune import uns_prune
from .structured_prune import str_prune
from .ttm_compress_bert import ttm_compress_bert_ffn
>>>>>>> fc19056d

from collections import OrderedDict
MODEL_NAMES = OrderedDict(
    [
        # Base model mapping
        ("dummy", "dummy_self"),
        ("random_head", "random_head_pruning"),
        ("svd_selfatt", "lobert_self_svd"),
        ("svd_ffn", "lobert_self_ffn"),
        ("our_ffn", "simple_svd_model"),
        ("str_prune", "structured_pruning"),
<<<<<<< HEAD
        ("uns_prune", "unstructured_pruning"),
        ("ttm_ffn", "apply_ttm_compress_bert_ffn"),
        ("weighted_ttm_ffn", "apply_ttm_compress_bert_ffn"),
        ("fwsvd_ffn", "apply_fwsvd_compress_bert_ffn")
=======
        ("svd_ffn_w", "weight_svd_model"),
        ("svd_ffn_w_inv", "weight_svd_inv_model"),
        ("uns_prune", "unstructured_pruning"),
        ("ttm_ffn", "apply_ttm_compress_bert_ffn")
>>>>>>> fc19056d
    ])

def apply_ttm_compress_bert_ffn(model, ranks, input_dims, output_dims):
    model = ttm_compress_bert_ffn(model, ranks, input_dims, output_dims)
    return model

def structured_pruning(model):
    model = str_prune(model, 0.6)
    return model

def unstructured_pruning(model):
    model = uns_prune(model, 0.6)
    return model

def simple_svd_model(model, rank = 150, *args, **kwargs):
    model = simple_svd_func(model, rank)
    return model

<<<<<<< HEAD
def apply_ttm_compress_bert_ffn(model, ranks, input_dims, output_dims, dataloader=None):
    model = ttm_compress_bert_ffn(model, ranks, input_dims, output_dims, dataloader=dataloader)
    return model

def apply_fwsvd_compress_bert_ffn(model, dataloader, rank, device, use_baseline=False, low_rank_method="row-sum-weighted-svd"):
    print("="*50 + "\n\n\n")
    print("RUNNING FWSVD COMPRESSION")
    model = compute_nd_replace_dense(model, dataloader=dataloader, rank=rank, device=device, 
                                     use_baseline=use_baseline, low_rank_method=low_rank_method, 
                                     compute_full=(low_rank_method != "row-sum-weighted-svd"))
    print("DONE FWSVD COMPRESSION\n\n\n")
    print("="*50)
    return model
=======
def weight_svd_model(model, rank = 150, weight_int=None, weight_out=None, weight_count=None):
    model = w_svd_func(model, rank, weight_int, weight_out, weight_count)
    return model

def weight_svd_inv_model(model, rank = 150, weight_int=None, weight_out=None, weight_count=None):
    model = w_svd_func_inv(model, rank, weight_int, weight_out, weight_count)
    return model

>>>>>>> fc19056d

def dummy_self(model, *args):
    model = dummy_func(model)
    return model

def random_head_pruning(model):
    model = random_head_pruning_model(model)
    return model

def lobert_self_svd(model, rank = 150):
    model = lobert_student(model.config, 
        model, 
        student_mode = "self_svd", rank=rank,
        num_hidden_layers = model.config.num_hidden_layers)
    return model

def lobert_self_ffn(model, rank):
    model = lobert_student(model.config, 
        model, 
        student_mode = "ffn_svd", rank=rank,
        num_hidden_layers = model.config.num_hidden_layers)
    return model<|MERGE_RESOLUTION|>--- conflicted
+++ resolved
@@ -1,18 +1,11 @@
 from .lobert_utils import lobert_student
 from .dummy_model import dummy_func
 from .head_pruning import random_head_pruning_model
-<<<<<<< HEAD
-#from .simple_svd import simple_svd_func
-#from .unstructured_prune import uns_prune
-#from .structured_prune import str_prune
 from .ttm.ttm_compress_bert import ttm_compress_bert_ffn
 from .fwsvd_compress_bert import compute_nd_replace_dense
-=======
 from .simple_svd import simple_svd_func, w_svd_func, w_svd_func_inv
 from .unstructured_prune import uns_prune
 from .structured_prune import str_prune
-from .ttm_compress_bert import ttm_compress_bert_ffn
->>>>>>> fc19056d
 
 from collections import OrderedDict
 MODEL_NAMES = OrderedDict(
@@ -24,17 +17,13 @@
         ("svd_ffn", "lobert_self_ffn"),
         ("our_ffn", "simple_svd_model"),
         ("str_prune", "structured_pruning"),
-<<<<<<< HEAD
         ("uns_prune", "unstructured_pruning"),
         ("ttm_ffn", "apply_ttm_compress_bert_ffn"),
         ("weighted_ttm_ffn", "apply_ttm_compress_bert_ffn"),
-        ("fwsvd_ffn", "apply_fwsvd_compress_bert_ffn")
-=======
+        ("fwsvd_ffn", "apply_fwsvd_compress_bert_ffn"),
         ("svd_ffn_w", "weight_svd_model"),
         ("svd_ffn_w_inv", "weight_svd_inv_model"),
         ("uns_prune", "unstructured_pruning"),
-        ("ttm_ffn", "apply_ttm_compress_bert_ffn")
->>>>>>> fc19056d
     ])
 
 def apply_ttm_compress_bert_ffn(model, ranks, input_dims, output_dims):
@@ -53,10 +42,17 @@
     model = simple_svd_func(model, rank)
     return model
 
-<<<<<<< HEAD
 def apply_ttm_compress_bert_ffn(model, ranks, input_dims, output_dims, dataloader=None):
     model = ttm_compress_bert_ffn(model, ranks, input_dims, output_dims, dataloader=dataloader)
     return model
+def weight_svd_model(model, rank = 150, weight_int=None, weight_out=None, weight_count=None):
+    model = w_svd_func(model, rank, weight_int, weight_out, weight_count)
+    return model
+
+def weight_svd_inv_model(model, rank = 150, weight_int=None, weight_out=None, weight_count=None):
+    model = w_svd_func_inv(model, rank, weight_int, weight_out, weight_count)
+    return model
+
 
 def apply_fwsvd_compress_bert_ffn(model, dataloader, rank, device, use_baseline=False, low_rank_method="row-sum-weighted-svd"):
     print("="*50 + "\n\n\n")
@@ -67,16 +63,6 @@
     print("DONE FWSVD COMPRESSION\n\n\n")
     print("="*50)
     return model
-=======
-def weight_svd_model(model, rank = 150, weight_int=None, weight_out=None, weight_count=None):
-    model = w_svd_func(model, rank, weight_int, weight_out, weight_count)
-    return model
-
-def weight_svd_inv_model(model, rank = 150, weight_int=None, weight_out=None, weight_count=None):
-    model = w_svd_func_inv(model, rank, weight_int, weight_out, weight_count)
-    return model
-
->>>>>>> fc19056d
 
 def dummy_self(model, *args):
     model = dummy_func(model)
