--- conflicted
+++ resolved
@@ -1,14 +1,7 @@
 from .lobert_utils import lobert_student
 from .dummy_model import dummy_func
 from .head_pruning import random_head_pruning_model
-<<<<<<< HEAD
-from .ttm.ttm_compress_bert import ttm_compress_bert_ffn
-from .fwsvd_compress_bert import compute_nd_replace_dense
-from .simple_svd import simple_svd_func, w_svd_func, w_svd_func_inv
-from .unstructured_prune import uns_prune
-from .structured_prune import str_prune
 from .drone.drone import drone_bert
-=======
 from .simple_svd import simple_svd_func, w_svd_func, w_svd_func_T
 from .unstructured_prune import uns_prune
 from .structured_prune import str_prune
@@ -17,7 +10,6 @@
                                                svd_alt_compress_bert_ffn,
                                             )
 
->>>>>>> 6c8ed29c
 
 from collections import OrderedDict
 MODEL_NAMES = OrderedDict(
@@ -36,9 +28,7 @@
         ("svd_ffn_w", "weight_svd_model"),
         ("svd_ffn_w_T", "weight_svd_T_model"),
         ("uns_prune", "unstructured_pruning"),
-<<<<<<< HEAD
         ("drone", "apply_drone_compress_bert")
-=======
         ("ttm_ffn", "apply_ttm_compress_bert_ffn"),
         ("ttm_ffn_alt", "apply_alt_ttm_compress_bert_ffn"),
         ("ttm_ffn_alt_w", "apply_alt_ttm_w_compress_bert_ffn"),
@@ -48,7 +38,6 @@
         
         ("svd_ffn_alt", "apply_alt_svd_compress_bert_ffn"),
         ("svd_ffn_alt_w", "apply_alt_w_svd_invasive_compress_bert_ffn"),
->>>>>>> 6c8ed29c
     ])
 
 #dummy model
@@ -123,33 +112,16 @@
     model = w_svd_func(model, rank, weight_int, weight_out, weight_count)
     return model
 
-<<<<<<< HEAD
-def weight_svd_inv_model(model, rank = 150, weight_int=None, weight_out=None, weight_count=None):
-    model = w_svd_func_inv(model, rank, weight_int, weight_out, weight_count)
-    return model
-
-
-def apply_fwsvd_compress_bert_ffn(model, dataloader, rank, device, use_baseline=False, low_rank_method="row-sum-weighted-svd"):
-    print("="*50 + "\n\n\n")
-    print("RUNNING FWSVD COMPRESSION")
-    model = compute_nd_replace_dense(model, dataloader=dataloader, rank=rank, device=device, 
-                                     use_baseline=use_baseline, low_rank_method=low_rank_method, 
-                                     compute_full=(low_rank_method != "row-sum-weighted-svd"))
-    print("DONE FWSVD COMPRESSION\n\n\n")
-    print("="*50)
-    return model
-
 def apply_drone_compress_bert(model, dataloader, rank, device, dir_for_activations):
     model = drone_bert(model, dataloader=dataloader, rank=rank, device=device, dir_for_activations=dir_for_activations)
-
     return model
 
 def dummy_self(model, *args):
     model = dummy_func(model)
-=======
+    return model
+
 def weight_svd_T_model(model, rank = 150, weight_int=None, weight_out=None, weight_count=None):
     model = w_svd_func_T(model, rank, weight_int, weight_out, weight_count)
->>>>>>> 6c8ed29c
     return model
 
 def random_head_pruning(model):
