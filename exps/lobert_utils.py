"""
LoBERT: Low rank factorization for BERT

Authors:
 - Bumjoon Park (qkrskaqja@snu.ac.kr)
 - U Kang (ukang@snu.ac.kr)
 - Data Mining Lab. at Seoul National University.

File: src/utils/load_student.py
 - Compress student model for LoBERT.

Version: 1.0


This software may be used only for research evaluation purposes.
For other purposes (e.g., commercial), please contact the authors.

"""


import logging
import torch
import os

import numpy as np
from torch.nn import CrossEntropyLoss, MSELoss
from torch.optim import SGD
from torch import nn
from tqdm import tqdm
from transformers import BertConfig
from .lobert_models import  BertSelfAttention_svd, BertSelfAttention_tucker_layer, BertSelfAttention_FALCON_layer, BertEncoder_tucker_vertical, BertEncoder_FALCON_vertical, BertEncoder_tucker_4d, BertEncoder_FALCON_4d, BertEncoder_ffn_tucker, BertIntermediate_svd, BertOutput_svd
from tensorly.decomposition import tucker
import time
import tensorly as tl
tl.set_backend('pytorch')

logger = logging.getLogger(__name__)

def lobert_student(config, student_model, student_mode='exact', num_hidden_layers = 12, verbose=True, DEBUG=False, rank=50):
    """
    Create and initiate student_model. 
    :param config: configuration of parent model
    :param student_model: student model
    :param checkpoint: checkpoint of parent model
    :param args: global argument
    :param student_mode: decide factorization method of student_model, 'exact' means not compressed and will raise error 
    :param num_hidden_layers : number of layers of student model
    :param verbose: explain error
    :param DEBUG: check deleted parameters of student_model
    :return: student_model
    """
    if student_mode == 'exact':
        raise NotImplementedError('not implemented for student mode')

    #n_gpu = args.n_gpu
    #device = args.device
    n_gpu = 1
    device = 'cuda'
    local_rank = -1
 
    #if checkpoint in [None, 'None']:
    #    if verbose:
    #        logger.info('no checkpoint provided for %s!' % student_model._get_name())
    #else:
    #    if not os.path.exists(checkpoint):
    #        raise ValueError('checkpoint %s not exist' % checkpoint)
    #    if verbose:
    #        logger.info('loading %s finetuned model from %s' % (student_model._get_name(), checkpoint))
    #    model_state_dict = torch.load(checkpoint)
    if False:

        old_keys = []
        new_keys = []
        for key in model_state_dict.keys():
            new_key = None
            if 'gamma' in key:
                new_key = key.replace('gamma', 'weight')
            if 'beta' in key:
                new_key = key.replace('beta', 'bias')
            if key.startswith('module.'):
                new_key = key.replace('module.', '')
            if new_key:
                old_keys.append(key)
                new_keys.append(new_key)
        for old_key, new_key in zip(old_keys, new_keys):
            model_state_dict[new_key] = model_state_dict.pop(old_key)

        del_keys = []
        keep_keys = []
        
        model_keys = student_model.state_dict().keys()
        for t in list(model_state_dict.keys()):
            if t not in model_keys:
                del model_state_dict[t]
                del_keys.append(t)
            else:
                keep_keys.append(t)
        
        student_model.load_state_dict(model_state_dict)
  
        logger.info('delete %d layers, keep %d layers' % (len(del_keys), len(keep_keys)))
        if DEBUG:
            print('deleted keys =\n {}'.format('\n'.join(del_keys)))
            print('*' * 77)
            print('kept keys =\n {}'.format('\n'.join(keep_keys)))


    intermediate_tensor = []
    output_tensor = []
    
    self_attention_tensor = []
    layer_tensor = []
    for i in range(num_hidden_layers):
        intermediate_tensor.append(student_model.bert.encoder.layer[i].intermediate.dense.weight)
        output_tensor.append(student_model.bert.encoder.layer[i].output.dense.weight)

        layer_tensor = []
        layer_tensor.append(student_model.bert.encoder.layer[i].attention.self.query.weight.data)
        layer_tensor.append(student_model.bert.encoder.layer[i].attention.self.key.weight.data)
        layer_tensor.append(student_model.bert.encoder.layer[i].attention.self.value.weight.data)
        layer_tensor = torch.stack(layer_tensor)
        self_attention_tensor.append(layer_tensor)
    
    intermediate_tensor = torch.stack(intermediate_tensor)  # shape = [12, 3072, 768]
    output_tensor = torch.stack(output_tensor) # shape = [12, 768, 3072]

    self_attention_tensor = torch.stack(self_attention_tensor) # shape = [12, 3, 768, 768]
    
    if student_mode == 'self_svd':
        logger.info('lobert mode : self_SVD_compression begin')
        student_model = decompose_self_svd(student_model, self_attention_tensor, config, num_hidden_layers, rank) 
    elif student_mode == 'ffn_svd':
        logger.info('lobert mode : ffn_SVD_compression begin')
<<<<<<< HEAD
        student_model = decompose_ffn_svd(student_model, intermediate_tensor, output_tensor, config, num_hidden_layers, rank)
    #TODO: reimplement this
    #elif student_mode == 'ffn_tuckervertical':
    #    logger.info('lobert mode : ffn_tucker_compression begin')
    #    student_model = decompose_ffn_tucker_vertical(student_model, intermediate_tensor, output_tensor, config, num_hidden_layers)
    #elif student_mode == 'self_tuckerlayer':
    #    logger.info('lobert mode : self_tucker_layer compression begin')
    #    student_model = decompose_self_tucker_layer(student_model, self_attention_tensor, config, num_hidden_layers)
    #elif student_mode == 'self_falconlayer':
    #    logger.info('lobert mode : self_falcon_layer compression begin')
    #    student_model = decompose_self_falcon_layer(student_model, self_attention_tensor, config, num_hidden_layers)
    #elif student_mode == 'self_tuckervertical':
    #    logger.info('lobert mode : self_tucker_vertical compression begin')
    #    student_model = decompose_self_tucker_vertical(student_model, self_attention_tensor, config,num_hidden_layers)
    #elif student_mode == 'self_falconvertical':
    #    logger.info('lobert mode : self_falcon_vertical compression begin')
    #    student_model = decompose_self_falcon_vertical(student_model, self_attention_tensor, config,num_hidden_layers)
    #elif student_mode == 'self_tucker_4d':
    #    logger.info('lobert mode : self_tucker_4d compression begin')
    #    student_model = decompose_self_tucker_4d(student_model, self_attention_tensor, config,num_hidden_layers)
    #elif student_mode == 'self_falcon_4d':
    #    logger.info('lobert mode : self_falcon_4d compression begin')
    #    student_model = decompose_self_falcon_4d(student_model, self_attention_tensor, config,num_hidden_layers)
    #else:
    #    raise NotImplementedError('not implemented for this student mode')
=======
        student_model = decompose_ffn_svd(student_model, intermediate_tensor, output_tensor, config, num_hidden_layers)
    elif student_mode == 'ffn_tuckervertical':
        logger.info('lobert mode : ffn_tucker_compression begin')
        student_model = decompose_ffn_tucker_vertical(student_model, intermediate_tensor, output_tensor, config, num_hidden_layers)
    elif student_mode == 'self_tuckerlayer':
        logger.info('lobert mode : self_tucker_layer compression begin')
        student_model = decompose_self_tucker_layer(student_model, self_attention_tensor, config, num_hidden_layers)
    elif student_mode == 'self_falconlayer':
        logger.info('lobert mode : self_falcon_layer compression begin')
        student_model = decompose_self_falcon_layer(student_model, self_attention_tensor, config, num_hidden_layers)
    elif student_mode == 'self_tuckervertical':
        logger.info('lobert mode : self_tucker_vertical compression begin')
        student_model = decompose_self_tucker_vertical(student_model, self_attention_tensor, config,num_hidden_layers)
    elif student_mode == 'self_falconvertical':
        logger.info('lobert mode : self_falcon_vertical compression begin')
        student_model = decompose_self_falcon_vertical(student_model, self_attention_tensor, config,num_hidden_layers)
    elif student_mode == 'self_tucker_4d':
        logger.info('lobert mode : self_tucker_4d compression begin')
        student_model = decompose_self_tucker_4d(student_model, self_attention_tensor, config,num_hidden_layers)
    elif student_mode == 'self_falcon_4d':
        logger.info('lobert mode : self_falcon_4d compression begin')
        student_model = decompose_self_falcon_4d(student_model, self_attention_tensor, config,num_hidden_layers)
    else:
        raise NotImplementedError('not implemented for this student mode')
>>>>>>> fc19056d
            
            
    #if args.fp16:
    #    logger.info('fp16 activated, now call model.half()')
    #    student_model.half()
    #student_model.to(device)


    if local_rank != -1:
        raise NotImplementedError('not implemented for local_rank != 1')
    elif n_gpu > 1:
        logger.info('data parallel because more than one gpu')
        student_model = torch.nn.DataParallel(student_model)
    return student_model


def decompose_ffn_svd(student_model, intermediate_tensor, output_tensor, config, num_hidden_layers, svd_rank = 51):
    """
    SVD Decompose student_model for intermediate and output for all the layers. 
    :param student_model: student model
    :param intermediate_tensor: Tensor of intermediate matrix for all the layers.
    :param output_tensor: Tensor of output matrix for all the layers.
    :param config: configuration of parent model
    :param num_hidden_layers: number of layers of student model
    :param svd_rank: SVD decomposition rank
    :return: student_model
    """
    #     svd_rank : 51, 153, 306
    for i in range(config.num_hidden_layers):
        intermediate_weight = intermediate_tensor[i]
        U, S, Vt = torch.linalg.svd(intermediate_weight , full_matrices=False)
        # truncate SVD and fuse Sigma matrix
        w1 = torch.nn.Parameter(torch.mm(torch.diag(torch.sqrt(S[0:svd_rank])),Vt[0:svd_rank, :]))
        w2 = torch.nn.Parameter(torch.mm(U[:, 0:svd_rank], torch.diag(torch.sqrt(S[0:svd_rank]))))
        #U, S, V = tl.partial_svd(intermediate_weight, n_eigenvecs=svd_rank)
        #S = torch.diag(S)
        #U = U.matmul(S)
        intermediate = BertIntermediate_svd(config, svd_rank)
        intermediate.dense_u.weight.data.copy_(w1)
        intermediate.dense_v.weight.data.copy_(w2)
        intermediate.dense_v.bias.data.copy_(student_model.bert.encoder.layer[i].intermediate.dense.bias.data)
        
        output_weight = output_tensor[i]
        #U, S, V = tl.partial_svd(output_weight, n_eigenvecs=svd_rank)
        U, S, Vt = torch.linalg.svd(output_weight , full_matrices=False)
        #S = torch.diag(S)
        #U = U.matmul(S)

        w1 = torch.nn.Parameter( torch.mm(torch.diag(torch.sqrt(S[0:svd_rank])),Vt[0:svd_rank, :]) )
        w2 = torch.nn.Parameter( torch.mm(U[:, 0:svd_rank], torch.diag(torch.sqrt(S[0:svd_rank]))) )

        output = BertOutput_svd(config, svd_rank)
        output.dense_u.weight.data.copy_(w1)
        output.dense_v.weight.data.copy_(w2)
        output.dense_v.bias.data.copy_(student_model.bert.encoder.layer[i].output.dense.bias.data)

        student_model.bert.encoder.layer[i].intermediate = intermediate
        student_model.bert.encoder.layer[i].output = output
        
    return student_model

def decompose_ffn_tucker_vertical(student_model, intermediate_tensor, output_tensor, config, num_hidden_layers, rank_fst = 8, rank_snd = 492):
    """
    Decompose student_model for intermediate and output layer with tucker decomposition. 
    :param student_model: student model
    :param intermediate_t: Tensor of intermediate matrix for all the layers.
    :param output_t: Tensor of output matrix for all the layers.
    :param config: configuration of parent model
    :param num_hidden_layers: number of layers of student model
    :param rank_fst, rank_snd: tucker decomposition rank (rank_fst = 8, rank_snd = 492 (50%), 309(25%), 136(8.3%)  
    :return: student_model
    """
#     rank_snd : 136, 309, 409
#     intermediate_tensor.shape = [12, 3072, 768]
#     output_tensor.shape = [12, 768, 3072]
    
    core_i, factors_i = tucker(intermediate_tensor, rank=[rank_fst, rank_snd*4, rank_snd]) 
    core_o, factors_o = tucker(output_tensor, rank=[rank_fst, rank_snd, rank_snd*4])    
            
    encoder = BertEncoder_ffn_tucker(config, rank_fst, rank_snd)
    encoder.tensor_core_i.data.copy_(core_i)
    encoder.matrix_a_i.data.copy_(factors_i[0])
    encoder.matrix_b_i.data.copy_(factors_i[1])
    encoder.matrix_c_i.data.copy_(factors_i[2])
    
    encoder.tensor_core_o.data.copy_(core_o)
    encoder.matrix_a_o.data.copy_(factors_o[0])
    encoder.matrix_b_o.data.copy_(factors_o[1])
    encoder.matrix_c_o.data.copy_(factors_o[2])
    
    for i in range(config.num_hidden_layers):
        encoder.layer[i].intermediate.bias.data.copy_(student_model.bert.encoder.layer[i].intermediate.dense.bias.data)
        encoder.layer[i].output.bias.data.copy_(student_model.bert.encoder.layer[i].output.dense.bias.data)
        encoder.layer[i].attention = student_model.bert.encoder.layer[i].attention
        
    student_model.bert.encoder = encoder
        
    return student_model

def decompose_self_svd(student_model, self_attention_tensor, config, num_hidden_layers, svd_rank=192):
    """
    SVD Decompose student_model for Query, Key, Value of all the layers.
    :param student_model: student model
    :param self_attention_tensor: stack of stacked Query, Key, Value for all the layers
    :param config: configuration of parent model
    :param num_hidden_layers: number of layers of student model
    :param svd_rank: SVD decomposition rank
    :return: student_model
    """
    for i in range(num_hidden_layers):
        weight = self_attention_tensor[i]
        q = weight[0]
        k = weight[1]
        v = weight[2]
        #Uq, Sq, Vq = tl.partial_svd(q, n_eigenvecs=svd_rank)
        #Sq = torch.diag(Sq)
        #Uq = Uq.matmul(Sq)
        #Uk, Sk, Vk = tl.partial_svd(k, n_eigenvecs=svd_rank)
        #Sk = torch.diag(Sk)
        #Uk = Uk.matmul(Sk)
        #Uv, Sv, Vv = tl.partial_svd(v, n_eigenvecs=svd_rank)
        #Sv = torch.diag(Sv)
        #Uv = Uv.matmul(Sv)
        U, S, Vt = torch.linalg.svd(q , full_matrices=False)
        q1 = torch.mm(torch.diag(torch.sqrt(S[0:svd_rank])),Vt[0:svd_rank, :])
        q2 = torch.mm(U[:, 0:svd_rank], torch.diag(torch.sqrt(S[0:svd_rank])))

        U, S, Vt = torch.linalg.svd(k , full_matrices=False)
        k1 = torch.mm(torch.diag(torch.sqrt(S[0:svd_rank])),Vt[0:svd_rank, :])
        k2 = torch.mm(U[:, 0:svd_rank], torch.diag(torch.sqrt(S[0:svd_rank])))

        U, S, Vt = torch.linalg.svd(v , full_matrices=False)
        v1 = torch.mm(torch.diag(torch.sqrt(S[0:svd_rank])),Vt[0:svd_rank, :])
        v2 = torch.mm(U[:, 0:svd_rank], torch.diag(torch.sqrt(S[0:svd_rank])))

        attention_layer = BertSelfAttention_svd(config, svd_rank)
        attention_layer.query_u.weight.data.copy_(q1)
        attention_layer.query_v.weight.data.copy_(q2)
        attention_layer.query_v.bias.data.copy_(student_model.bert.encoder.layer[i].attention.self.query.bias.data)

        attention_layer.key_u.weight.data.copy_(k1)
        attention_layer.key_v.weight.data.copy_(k2)
        attention_layer.key_v.bias.data.copy_(student_model.bert.encoder.layer[i].attention.self.value.bias.data)

        attention_layer.value_u.weight.data.copy_(v1)
        attention_layer.value_v.weight.data.copy_(v2)
        attention_layer.value_v.bias.data.copy_(student_model.bert.encoder.layer[i].attention.self.value.bias.data)

        student_model.bert.encoder.layer[i].attention.self = attention_layer
    
    return student_model


def decompose_self_tucker_layer(student_model, self_attention_tensor, config, num_hidden_layers, rank_fst=2, rank_snd=384):
    """
    Tucker decompose student_model for tensor of stacked Query, Key, Value of each layer. 
    :param student_model: student model
    :param self_attention_tensor: stack of stacked Query, Key, Value for all the layers
    :param config: configuration of parent model
    :param num_hidden_layers: number of layers of student model
    :param rank_fst: Tucker decomposition rank of factor 1
    :param rank_snd: Tucker decomposition rank of factor 2 & 3
    :return: student_model
    """
    for i in range(config.num_hidden_layers):
        weight = self_attention_tensor[i] # shape : [3, 768, 768]
        core, factors = tucker(weight, rank=[rank_fst, rank_snd, rank_snd])
        
        layer = BertSelfAttention_tucker_layer(config, rank_fst, rank_snd)
        layer.tensor_core.data.copy_(core)
        layer.matrix_a.data.copy_(factors[0])
        layer.matrix_b.data.copy_(factors[1])
        layer.matrix_c.data.copy_(factors[2])
        layer.bias_q.data.copy_(student_model.bert.encoder.layer[i].attention.self.query.bias.data)
        layer.bias_k.data.copy_(student_model.bert.encoder.layer[i].attention.self.key.bias.data)
        layer.bias_v.data.copy_(student_model.bert.encoder.layer[i].attention.self.value.bias.data)
        
        student_model.bert.encoder.layer[i].attention.self = layer

    return student_model

def decompose_self_falcon_layer(student_model, self_attention_tensor, config, num_hidden_layers):
    """
    FALCON decompose student_model for tensor of stacked Query, Key, Value of each layer. 
    :param student_model: student model
    :param self_attention_tensor: stack of stacked Query, Key, Value for all the layers
    :param config: configuration of parent model
    :param num_hidden_layers: number of layers of student model
    :param rank_fst: Tucker decomposition rank of factor 1
    :param rank_snd: Tucker decomposition rank of factor 2 & 3
    :return: student_model
    """
    
    for i in range(config.num_hidden_layers):
        weight = self_attention_tensor[i] # shape : [3, 768, 768]
        lr=0.01
        steps=10000
        dw = torch.randn([3,768,1],requires_grad=True)
        pw = torch.randn([1,768,768],requires_grad=True)

        weight = torch.FloatTensor(weight)
        criterion = nn.MSELoss()
        optimizer = SGD({pw, dw}, lr=lr)
        st = time.time()
        for s in range(steps):
            if s == 4000 or s == 7000:
                lr = lr / 10
                optimizer = SGD({pw, dw}, lr=lr)
            optimizer.zero_grad()
            kernel_pred = pw.cuda() * dw.cuda()
            loss = criterion(kernel_pred, weight.cuda())
            loss.backward()
            optimizer.step()
            if s % 10000 == 9999:
                print('loss = %f, time = %d' % (loss, (time.time() - st)))
                st = time.time()
        
        layer = BertSelfAttention_FALCON_layer(config)
        layer.dw.data.copy_(dw)
        layer.pw.data.copy_(pw)
        layer.bias_q.data.copy_(student_model.bert.encoder.layer[i].attention.self.query.bias.data)
        layer.bias_k.data.copy_(student_model.bert.encoder.layer[i].attention.self.key.bias.data)
        layer.bias_v.data.copy_(student_model.bert.encoder.layer[i].attention.self.value.bias.data)
        
        student_model.bert.encoder.layer[i].attention.self = layer

    return student_model

def decompose_self_tucker_vertical(student_model, self_attention_tensor, config, num_hidden_layers, rank_fst=8, rank_snd=576):
    """
    Tucker decompose student_model for stacked Query for all the layers(Same in Key, Value). 
    :param student_model: student model
    :param self_attention_tensor: stack of stacked Query, Key, Value for all the layers
    :param config: configuration of parent model
    :param num_hidden_layers: number of layers of student model
    :param rank_fst: Tucker decomposition rank of factor 1
    :param rank_snd: Tucker decomposition rank of factor 2 & 3
    :return: student_model
    """
    self_attention_tensor = self_attention_tensor.permute(1, 0, 2, 3)   #shape = [3, 12, 768, 768]
    weight_q = self_attention_tensor[0]
    core_q, factors_q = tucker(weight_q, rank=[rank_fst, rank_snd, rank_snd])
    weight_k = self_attention_tensor[1]
    core_k, factors_k = tucker(weight_k, rank=[rank_fst, rank_snd, rank_snd])
    weight_v = self_attention_tensor[2]
    core_v, factors_v = tucker(weight_v, rank=[rank_fst, rank_snd, rank_snd])
    
    encoder = BertEncoder_tucker_vertical(config, rank_fst, rank_snd)
    encoder.tensor_core_q.data.copy_(core_q)
    encoder.matrix_a_q.data.copy_(factors_q[0])
    encoder.matrix_b_q.data.copy_(factors_q[1])
    encoder.matrix_c_q.data.copy_(factors_q[2])

    encoder.tensor_core_k.data.copy_(core_k)
    encoder.matrix_a_k.data.copy_(factors_k[0])
    encoder.matrix_b_k.data.copy_(factors_k[1])
    encoder.matrix_c_k.data.copy_(factors_k[2])
    
    encoder.tensor_core_v.data.copy_(core_v)
    encoder.matrix_a_v.data.copy_(factors_v[0])
    encoder.matrix_b_v.data.copy_(factors_v[1])
    encoder.matrix_c_v.data.copy_(factors_v[2])
    
    for i in range(config.num_hidden_layers):
        encoder.layer[i].attention.self.bias_q.data.copy_(student_model.bert.encoder.layer[i].attention.self.query.bias.data)
        encoder.layer[i].attention.self.bias_k.data.copy_(student_model.bert.encoder.layer[i].attention.self.key.bias.data)
        encoder.layer[i].attention.self.bias_v.data.copy_(student_model.bert.encoder.layer[i].attention.self.value.bias.data)
        encoder.layer[i].intermediate = student_model.bert.encoder.layer[i].intermediate
        encoder.layer[i].output = student_model.bert.encoder.layer[i].output
        encoder.layer[i].attention.output = student_model.bert.encoder.layer[i].attention.output
        
    student_model.bert.encoder = encoder
    
    return student_model

def decompose_self_falcon_vertical(student_model, self_attention_tensor, config, num_hidden_layers):
    """
    FALCON decompose student_model for stacked Query for all the layers(Same in Key, Value). 
    :param student_model: student model
    :param self_attention_tensor: stack of stacked Query, Key, Value for all the layers
    :param config: configuration of parent model
    :param num_hidden_layers: number of layers of student model
    :param rank_fst: Tucker decomposition rank of factor 1
    :param rank_snd: Tucker decomposition rank of factor 2 & 3
    :return: student_model
    """
    
    self_attention_tensor = self_attention_tensor.permute(1, 0, 2, 3)   #shape = [3, 12, 768, 768]
    weight_q = self_attention_tensor[0] # shape = [12, 768, 768] 
    weight_k = self_attention_tensor[1] # shape = [12, 768, 768]
    weight_v = self_attention_tensor[2] # shape = [12, 768, 768]
    
    lr=0.01
    steps=10000
    dw_q = torch.randn([12,768,1],requires_grad=True)
    pw_q = torch.randn([1,768,768],requires_grad=True)
    
    dw_k = torch.randn([12,768,1],requires_grad=True)
    pw_k = torch.randn([1,768,768],requires_grad=True)
    
    dw_v = torch.randn([12,768,1],requires_grad=True)
    pw_v = torch.randn([1,768,768],requires_grad=True)
    
    weight_q = torch.FloatTensor(weight_q)
    weight_k = torch.FloatTensor(weight_k)
    weight_v = torch.FloatTensor(weight_v)
    
    criterion = nn.MSELoss()
    optimizer = SGD({pw_q, dw_q}, lr=lr)
    st = time.time()
    for s in range(steps):
        if s == 4000 or s == 7000:
            lr = lr / 10
            optimizer = SGD({pw_q, dw_q}, lr=lr)
        optimizer.zero_grad()
        kernel_pred = pw_q.cuda() * dw_q.cuda()
        loss = criterion(kernel_pred, weight_q.cuda())
        loss.backward()
        optimizer.step()
        if s % 10000 == 9999:
            print('loss = %f, time = %d' % (loss, (time.time() - st)))
            st = time.time()
            
    optimizer = SGD({pw_k, dw_k}, lr=lr)
    st = time.time()
    for s in range(steps):
        if s == 4000 or s == 7000:
            lr = lr / 10
            optimizer = SGD({pw_k, dw_k}, lr=lr)
        optimizer.zero_grad()
        kernel_pred = pw_k.cuda() * dw_k.cuda()
        loss = criterion(kernel_pred, weight_k.cuda())
        loss.backward()
        optimizer.step()
        if s % 10000 == 9999:
            print('loss = %f, time = %d' % (loss, (time.time() - st)))
            st = time.time()
            
    optimizer = SGD({pw_v, dw_v}, lr=lr)
    st = time.time()
    for s in range(steps):
        if s == 4000 or s == 7000:
            lr = lr / 10
            optimizer = SGD({pw_v, dw_v}, lr=lr)
        optimizer.zero_grad()
        kernel_pred = pw_v.cuda() * dw_v.cuda()
        loss = criterion(kernel_pred, weight_v.cuda())
        loss.backward()
        optimizer.step()
        if s % 10000 == 9999:
            print('loss = %f, time = %d' % (loss, (time.time() - st)))
            st = time.time()
                   

    encoder = BertEncoder_FALCON_vertical(config)
    encoder.dw_q.data.copy_(dw_q)
    encoder.pw_q.data.copy_(pw_q)
    encoder.dw_k.data.copy_(dw_k)
    encoder.pw_k.data.copy_(pw_k)
    encoder.dw_v.data.copy_(dw_v)
    encoder.pw_v.data.copy_(pw_v)
    
    for i in range(config.num_hidden_layers):
        encoder.layer[i].attention.self.bias_q.data.copy_(student_model.bert.encoder.layer[i].attention.self.query.bias.data)
        encoder.layer[i].attention.self.bias_k.data.copy_(student_model.bert.encoder.layer[i].attention.self.key.bias.data)
        encoder.layer[i].attention.self.bias_v.data.copy_(student_model.bert.encoder.layer[i].attention.self.value.bias.data)
        encoder.layer[i].intermediate = student_model.bert.encoder.layer[i].intermediate
        encoder.layer[i].output = student_model.bert.encoder.layer[i].output
        encoder.layer[i].attention.output = student_model.bert.encoder.layer[i].attention.output
        
    student_model.bert.encoder = encoder
    
    return student_model

def decompose_self_tucker_4d(student_model, self_attention_tensor, config, num_hidden_layers, rank_fst=2, rank_snd=8, rank_trd = 576):
    """
    Tucker decompose student_model for stack of stacked Query, Key, Value for all the layers. 
    :param student_model: student model
    :param self_attention_tensor: Tensor of stack of Query, Key, Value for all the layers.
    :param config: configuration of parent model
    :param num_hidden_layers: number of layers of student model
    :param rank_fst: Tucker decomposition rank of factor 1
    :param rank_snd: Tucker decomposition rank of factor 2
    :param rank_trd: Tucker decomposition rank of factor 3, 4
    :return: student_model
    """
    self_attention_tensor = self_attention_tensor.permute(1, 0, 2, 3) #shape = [3, 12, 768, 768]
    core, factors = tucker(self_attention_tensor, rank=[rank_fst, rank_snd, rank_trd, rank_trd])
    
    encoder = BertEncoder_tucker_4d(config, rank_fst, rank_snd, rank_trd)
    encoder.core.data.copy_(core)
    encoder.matrix_a.data.copy_(factors[0])
    encoder.matrix_b.data.copy_(factors[1])
    encoder.matrix_c.data.copy_(factors[2])
    encoder.matrix_d.data.copy_(factors[3])
    
    for i in range(config.num_hidden_layers):
        encoder.layer[i].attention.self.bias_q.data.copy_(student_model.bert.encoder.layer[i].attention.self.query.bias.data)
        encoder.layer[i].attention.self.bias_k.data.copy_(student_model.bert.encoder.layer[i].attention.self.key.bias.data)
        encoder.layer[i].attention.self.bias_v.data.copy_(student_model.bert.encoder.layer[i].attention.self.value.bias.data)
        encoder.layer[i].intermediate = student_model.bert.encoder.layer[i].intermediate
        encoder.layer[i].output = student_model.bert.encoder.layer[i].output
        encoder.layer[i].attention.output = student_model.bert.encoder.layer[i].attention.output
 
    student_model.bert.encoder = encoder
    
    return student_model

def decompose_self_falcon_4d(student_model, self_attention_tensor, config, num_hidden_layers):
    """
    FALCON decompose student_model for stack of stacked Query, Key, Value for all the layers. 
    :param student_model: student model
    :param self_attention_tensor: Tensor of stack of Query, Key, Value for all the layers.
    :param config: configuration of parent model
    :param num_hidden_layers: number of layers of student model
    :return: student_model
    """
    self_attention_tensor = self_attention_tensor.permute(1, 0, 2, 3)
    lr=0.01
    steps=10000
    # dw's dimension: 1x12x768x768
    dw = torch.randn([1,12,768,768],requires_grad=True)
    # pw's dimension: 3x12x1x1
    pw = torch.randn([3,12,1,1],requires_grad=True)
    
    self_attention_tensor = torch.FloatTensor(self_attention_tensor)
    criterion = nn.MSELoss()
    optimizer = SGD({pw, dw}, lr=lr)
    st = time.time()
    for s in range(steps):
        if s == 4000 or s == 7000:
            lr = lr / 10
            optimizer = SGD({pw, dw}, lr=lr)
        optimizer.zero_grad()
        kernel_pred = pw.cuda() * dw.cuda()
        loss = criterion(kernel_pred, self_attention_tensor.cuda())
        loss.backward()
        optimizer.step()
        if s % 10000 == 9999:
            print('loss = %f, time = %d' % (loss, (time.time() - st)))
            st = time.time()
                   

    encoder = BertEncoder_FALCON_4d(config)
    encoder.dw.data.copy_(dw)
    encoder.pw.data.copy_(pw)
    for i in range(config.num_hidden_layers):
        encoder.layer[i].attention.self.bias_q.data.copy_(student_model.bert.encoder.layer[i].attention.self.query.bias.data)
        encoder.layer[i].attention.self.bias_k.data.copy_(student_model.bert.encoder.layer[i].attention.self.key.bias.data)
        encoder.layer[i].attention.self.bias_v.data.copy_(student_model.bert.encoder.layer[i].attention.self.value.bias.data)
        encoder.layer[i].intermediate = student_model.bert.encoder.layer[i].intermediate
        encoder.layer[i].output = student_model.bert.encoder.layer[i].output
        encoder.layer[i].attention.output = student_model.bert.encoder.layer[i].attention.output
 
    student_model.bert.encoder = encoder
    
    return student_model<|MERGE_RESOLUTION|>--- conflicted
+++ resolved
@@ -131,33 +131,6 @@
         student_model = decompose_self_svd(student_model, self_attention_tensor, config, num_hidden_layers, rank) 
     elif student_mode == 'ffn_svd':
         logger.info('lobert mode : ffn_SVD_compression begin')
-<<<<<<< HEAD
-        student_model = decompose_ffn_svd(student_model, intermediate_tensor, output_tensor, config, num_hidden_layers, rank)
-    #TODO: reimplement this
-    #elif student_mode == 'ffn_tuckervertical':
-    #    logger.info('lobert mode : ffn_tucker_compression begin')
-    #    student_model = decompose_ffn_tucker_vertical(student_model, intermediate_tensor, output_tensor, config, num_hidden_layers)
-    #elif student_mode == 'self_tuckerlayer':
-    #    logger.info('lobert mode : self_tucker_layer compression begin')
-    #    student_model = decompose_self_tucker_layer(student_model, self_attention_tensor, config, num_hidden_layers)
-    #elif student_mode == 'self_falconlayer':
-    #    logger.info('lobert mode : self_falcon_layer compression begin')
-    #    student_model = decompose_self_falcon_layer(student_model, self_attention_tensor, config, num_hidden_layers)
-    #elif student_mode == 'self_tuckervertical':
-    #    logger.info('lobert mode : self_tucker_vertical compression begin')
-    #    student_model = decompose_self_tucker_vertical(student_model, self_attention_tensor, config,num_hidden_layers)
-    #elif student_mode == 'self_falconvertical':
-    #    logger.info('lobert mode : self_falcon_vertical compression begin')
-    #    student_model = decompose_self_falcon_vertical(student_model, self_attention_tensor, config,num_hidden_layers)
-    #elif student_mode == 'self_tucker_4d':
-    #    logger.info('lobert mode : self_tucker_4d compression begin')
-    #    student_model = decompose_self_tucker_4d(student_model, self_attention_tensor, config,num_hidden_layers)
-    #elif student_mode == 'self_falcon_4d':
-    #    logger.info('lobert mode : self_falcon_4d compression begin')
-    #    student_model = decompose_self_falcon_4d(student_model, self_attention_tensor, config,num_hidden_layers)
-    #else:
-    #    raise NotImplementedError('not implemented for this student mode')
-=======
         student_model = decompose_ffn_svd(student_model, intermediate_tensor, output_tensor, config, num_hidden_layers)
     elif student_mode == 'ffn_tuckervertical':
         logger.info('lobert mode : ffn_tucker_compression begin')
@@ -182,7 +155,6 @@
         student_model = decompose_self_falcon_4d(student_model, self_attention_tensor, config,num_hidden_layers)
     else:
         raise NotImplementedError('not implemented for this student mode')
->>>>>>> fc19056d
             
             
     #if args.fp16:
